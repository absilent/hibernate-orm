--- conflicted
+++ resolved
@@ -22,11 +22,18 @@
  * Boston, MA  02110-1301  USA
  */
 package org.hibernate.engine.jdbc.internal;
-<<<<<<< HEAD
-=======
-
+
+import java.io.IOException;
+import java.io.ObjectInputStream;
+import java.io.ObjectOutputStream;
+import java.sql.Connection;
+import java.sql.SQLException;
+import java.util.ArrayList;
+import java.util.Iterator;
+import java.util.List;
 import org.hibernate.ConnectionReleaseMode;
 import org.hibernate.HibernateException;
+import org.hibernate.HibernateLogger;
 import org.hibernate.JDBCException;
 import org.hibernate.engine.jdbc.internal.proxy.ProxyBuilder;
 import org.hibernate.engine.jdbc.spi.ConnectionObserver;
@@ -36,32 +43,7 @@
 import org.hibernate.engine.jdbc.spi.NonDurableConnectionObserver;
 import org.hibernate.engine.transaction.spi.TransactionContext;
 import org.hibernate.internal.util.collections.CollectionHelper;
-import org.slf4j.Logger;
-import org.slf4j.LoggerFactory;
-
->>>>>>> 0b10334e
-import java.io.IOException;
-import java.io.ObjectInputStream;
-import java.io.ObjectOutputStream;
-import java.sql.Connection;
-import java.sql.SQLException;
-import java.util.ArrayList;
-import java.util.Iterator;
-import java.util.List;
-<<<<<<< HEAD
-import org.hibernate.ConnectionReleaseMode;
-import org.hibernate.HibernateException;
-import org.hibernate.HibernateLogger;
-import org.hibernate.JDBCException;
-import org.hibernate.engine.jdbc.spi.ConnectionObserver;
-import org.hibernate.engine.jdbc.spi.JdbcResourceRegistry;
-import org.hibernate.engine.jdbc.spi.JdbcServices;
-import org.hibernate.engine.jdbc.spi.LogicalConnectionImplementor;
-import org.hibernate.jdbc.BorrowedConnectionProxy;
-import org.hibernate.stat.StatisticsImplementor;
 import org.jboss.logging.Logger;
-=======
->>>>>>> 0b10334e
 
 /**
  * Standard Hibernate {@link org.hibernate.engine.jdbc.spi.LogicalConnection} implementation
@@ -202,16 +184,11 @@
 	 * {@inheritDoc}
 	 */
 	public Connection close() {
-		log.trace( "closing logical connection" );
+		LOG.trace( "Closing logical connection" );
 		Connection c = isUserSuppliedConnection ? physicalConnection : null;
 		try {
-<<<<<<< HEAD
-			releaseBorrowedConnection();
-            LOG.trace("Closing logical connection");
-=======
 			releaseProxies();
 			jdbcResourceRegistry.close();
->>>>>>> 0b10334e
 			if ( !isUserSuppliedConnection && physicalConnection != null ) {
 				releaseConnection();
 			}
@@ -225,12 +202,8 @@
 			for ( ConnectionObserver observer : observers ) {
 				observer.logicalConnectionClosed();
 			}
-<<<<<<< HEAD
-		}
-=======
 			observers.clear();
-		}			
->>>>>>> 0b10334e
+		}
 	}
 
 	private void releaseProxies() {
@@ -239,7 +212,7 @@
 				shareableConnectionProxy.close();
 			}
 			catch (SQLException e) {
-				log.debug( "Error releasing shared connection proxy", e );
+				LOG.debug( "Error releasing shared connection proxy", e );
 			}
 		}
 		shareableConnectionProxy = null;
@@ -261,11 +234,7 @@
 			if ( jdbcResourceRegistry.hasRegisteredResources() ) {
                 LOG.debugf("Skipping aggressive release due to registered resources");
 				return;
-<<<<<<< HEAD
-            } else if (borrowedConnection != null) LOG.debugf("Skipping aggressive release due to borrowed connection");
-=======
-			}
->>>>>>> 0b10334e
+			}
 			releaseConnection();
 		}
 	}
@@ -374,21 +343,6 @@
 		return c;
 	}
 
-<<<<<<< HEAD
-	/**
-	 * Manually reconnect the underlying JDBC Connection.  Should be called at
-	 * some point after manualDisconnect().
-	 * <p/>
-	 * This form is used for user-supplied connections.
-	 */
-	public void reconnect(Connection suppliedConnection) {
-        if (isClosed) throw new IllegalStateException("cannot manually reconnect because logical connection is already closed");
-		if ( isUserSuppliedConnection ) {
-            if (suppliedConnection == null) throw new IllegalArgumentException("cannot reconnect a null user-supplied connection");
-            else if (suppliedConnection == physicalConnection) LOG.reconnectingConnectedConnection();
-            else if (physicalConnection != null) throw new IllegalArgumentException(
-                                                                                    "cannot reconnect to a new user-supplied connection because currently connected; must disconnect before reconnecting.");
-=======
 	@Override
 	public void manualReconnect(Connection suppliedConnection) {
 		if ( isClosed ) {
@@ -402,22 +356,16 @@
 				throw new IllegalArgumentException( "cannot reconnect a null user-supplied connection" );
 			}
 			else if ( suppliedConnection == physicalConnection ) {
-				log.debug( "reconnecting the same connection that is already connected; should this connection have been disconnected?" );
+                LOG.debug("reconnecting the same connection that is already connected; should this connection have been disconnected?");
 			}
 			else if ( physicalConnection != null ) {
 				throw new IllegalArgumentException(
 						"cannot reconnect to a new user-supplied connection because currently connected; must disconnect before reconnecting."
 				);
 			}
->>>>>>> 0b10334e
 			physicalConnection = suppliedConnection;
             LOG.debugf("Reconnected JDBC connection");
 		}
-<<<<<<< HEAD
-		else {
-            if (suppliedConnection != null) throw new IllegalStateException("unexpected user-supplied connection");
-            LOG.debugf("Called reconnect() with null connection (not user-supplied)");
-=======
 	}
 
 	@Override
@@ -438,7 +386,6 @@
 	public void notifyObserversStatementPrepared() {
 		for ( ConnectionObserver observer : observers ) {
 			observer.statementPrepared();
->>>>>>> 0b10334e
 		}
 	}
 
