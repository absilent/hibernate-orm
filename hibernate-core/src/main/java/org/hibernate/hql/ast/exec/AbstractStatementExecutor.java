/*
 * Hibernate, Relational Persistence for Idiomatic Java
 *
 * Copyright (c) 2010, Red Hat Inc. or third-party contributors as
 * indicated by the @author tags or express copyright attribution
 * statements applied by the authors.  All third-party contributions are
 * distributed under license by Red Hat Inc.
 *
 * This copyrighted material is made available to anyone wishing to use, modify,
 * copy, or redistribute it subject to the terms and conditions of the GNU
 * Lesser General Public License, as published by the Free Software Foundation.
 *
 * This program is distributed in the hope that it will be useful,
 * but WITHOUT ANY WARRANTY; without even the implied warranty of MERCHANTABILITY
 * or FITNESS FOR A PARTICULAR PURPOSE.  See the GNU Lesser General Public License
 * for more details.
 *
 * You should have received a copy of the GNU Lesser General Public License
 * along with this distribution; if not, write to:
 * Free Software Foundation, Inc.
 * 51 Franklin Street, Fifth Floor
 * Boston, MA  02110-1301  USA
 */
package org.hibernate.hql.ast.exec;
<<<<<<< HEAD
import java.sql.Connection;
import java.sql.PreparedStatement;
import java.sql.SQLWarning;
import java.sql.Statement;
import java.util.Collections;
import java.util.List;
=======

import antlr.RecognitionException;
import antlr.collections.AST;

>>>>>>> 0b10334e
import org.hibernate.HibernateException;
import org.hibernate.HibernateLogger;
import org.hibernate.action.BulkOperationCleanupAction;
import org.hibernate.engine.SessionFactoryImplementor;
import org.hibernate.engine.SessionImplementor;
<<<<<<< HEAD
import org.hibernate.engine.transaction.IsolatedWork;
import org.hibernate.engine.transaction.Isolater;
=======
import org.hibernate.engine.jdbc.spi.JdbcServices;
import org.hibernate.engine.jdbc.spi.SqlExceptionHelper;
>>>>>>> 0b10334e
import org.hibernate.event.EventSource;
import org.hibernate.hql.ast.HqlSqlWalker;
import org.hibernate.hql.ast.SqlGenerator;
import org.hibernate.internal.util.StringHelper;
import org.hibernate.jdbc.Work;
import org.hibernate.persister.entity.Queryable;
import org.hibernate.sql.InsertSelect;
import org.hibernate.sql.Select;
import org.hibernate.sql.SelectFragment;
<<<<<<< HEAD
import org.hibernate.util.JDBCExceptionReporter;
import org.hibernate.util.StringHelper;
import org.jboss.logging.Logger;
import antlr.RecognitionException;
import antlr.collections.AST;
=======
import org.slf4j.Logger;
import org.slf4j.LoggerFactory;

import java.sql.Connection;
import java.sql.PreparedStatement;
import java.sql.SQLWarning;
import java.sql.Statement;
import java.util.Collections;
import java.util.List;
>>>>>>> 0b10334e

/**
 * Implementation of AbstractStatementExecutor.
 *
 * @author Steve Ebersole
 */
public abstract class AbstractStatementExecutor implements StatementExecutor {

    private static final HibernateLogger LOG = Logger.getMessageLogger(HibernateLogger.class,
                                                                       AbstractStatementExecutor.class.getName());

	private final HqlSqlWalker walker;
	private List idSelectParameterSpecifications = Collections.EMPTY_LIST;

    public AbstractStatementExecutor( HqlSqlWalker walker,
                                      HibernateLogger log ) {
		this.walker = walker;
	}

	protected HqlSqlWalker getWalker() {
		return walker;
	}

	protected SessionFactoryImplementor getFactory() {
		return walker.getSessionFactoryHelper().getFactory();
	}

	protected List getIdSelectParameterSpecifications() {
		return idSelectParameterSpecifications;
	}

	protected abstract Queryable[] getAffectedQueryables();

	protected String generateIdInsertSelect(Queryable persister, String tableAlias, AST whereClause) {
		Select select = new Select( getFactory().getDialect() );
		SelectFragment selectFragment = new SelectFragment()
				.addColumns( tableAlias, persister.getIdentifierColumnNames(), persister.getIdentifierColumnNames() );
		select.setSelectClause( selectFragment.toFragmentString().substring( 2 ) );

		String rootTableName = persister.getTableName();
		String fromJoinFragment = persister.fromJoinFragment( tableAlias, true, false );
		String whereJoinFragment = persister.whereJoinFragment( tableAlias, true, false );

		select.setFromClause( rootTableName + ' ' + tableAlias + fromJoinFragment );

		if ( whereJoinFragment == null ) {
			whereJoinFragment = "";
		}
		else {
			whereJoinFragment = whereJoinFragment.trim();
			if ( whereJoinFragment.startsWith( "and" ) ) {
				whereJoinFragment = whereJoinFragment.substring( 4 );
			}
		}

		String userWhereClause = "";
		if ( whereClause.getNumberOfChildren() != 0 ) {
			// If a where clause was specified in the update/delete query, use it to limit the
			// returned ids here...
			try {
				SqlGenerator sqlGenerator = new SqlGenerator( getFactory() );
				sqlGenerator.whereClause( whereClause );
				userWhereClause = sqlGenerator.getSQL().substring( 7 );  // strip the " where "
				idSelectParameterSpecifications = sqlGenerator.getCollectedParameters();
			}
			catch ( RecognitionException e ) {
				throw new HibernateException( "Unable to generate id select for DML operation", e );
			}
			if ( whereJoinFragment.length() > 0 ) {
				whereJoinFragment += " and ";
			}
		}

		select.setWhereClause( whereJoinFragment + userWhereClause );

		InsertSelect insert = new InsertSelect( getFactory().getDialect() );
		if ( getFactory().getSettings().isCommentsEnabled() ) {
			insert.setComment( "insert-select for " + persister.getEntityName() + " ids" );
		}
		insert.setTableName( persister.getTemporaryIdTableName() );
		insert.setSelect( select );
		return insert.toStatementString();
	}

	protected String generateIdSubselect(Queryable persister) {
		return "select " + StringHelper.join( ", ", persister.getIdentifierColumnNames() ) +
			        " from " + persister.getTemporaryIdTableName();
	}

	private static class TemporaryTableCreationWork implements Work {
		private final Queryable persister;

		private TemporaryTableCreationWork(Queryable persister) {
			this.persister = persister;
		}

		@Override
		public void execute(Connection connection) {
			try {
				Statement statement = connection.createStatement();
				try {
					statement.executeUpdate( persister.getTemporaryIdTableDDL() );
					persister.getFactory()
							.getServiceRegistry()
							.getService( JdbcServices.class )
							.getSqlExceptionHelper()
							.handleAndClearWarnings( statement, CREATION_WARNING_HANDLER );
				}
				finally {
					try {
						statement.close();
					}
					catch( Throwable ignore ) {
						// ignore
					}
				}
<<<<<<< HEAD
				catch( Exception e ) {
                    LOG.debugf("Unable to create temporary id table [%s]", e.getMessage());
				}
			}
		};
		if ( shouldIsolateTemporaryTableDDL() ) {
			if ( getFactory().getSettings().isDataDefinitionInTransactionSupported() ) {
				Isolater.doIsolatedWork( work, session );
=======
>>>>>>> 0b10334e
			}
			catch( Exception e ) {
				LOG.debug( "unable to create temporary id table [" + e.getMessage() + "]" );
			}
		}
	}
	protected void createTemporaryTableIfNecessary(final Queryable persister, final SessionImplementor session) {
		// Don't really know all the codes required to adequately decipher returned jdbc exceptions here.
		// simply allow the failure to be eaten and the subsequent insert-selects/deletes should fail
		TemporaryTableCreationWork work = new TemporaryTableCreationWork( persister );
		if ( shouldIsolateTemporaryTableDDL() ) {
			session.getTransactionCoordinator()
					.getTransaction()
					.createIsolationDelegate()
					.delegateWork( work, getFactory().getSettings().isDataDefinitionInTransactionSupported() );
		}
		else {
			final Connection connection = session.getTransactionCoordinator()
					.getJdbcCoordinator()
					.getLogicalConnection()
					.getShareableConnectionProxy();
			work.execute( connection );
			session.getTransactionCoordinator()
					.getJdbcCoordinator()
					.getLogicalConnection()
					.afterStatementExecution();
		}
	}

	private static SqlExceptionHelper.WarningHandler CREATION_WARNING_HANDLER = new SqlExceptionHelper.WarningHandlerLoggingSupport() {
		public boolean doProcess() {
			return LOG.isDebugEnabled();
		}

		public void prepare(SQLWarning warning) {
            LOG.warningsCreatingTempTable(warning);
		}

		@Override
		protected void logWarning(String description, String message) {
            LOG.debugf(description);
            LOG.debugf(message);
		}
	};

	private static class TemporaryTableDropWork implements Work {
		private final Queryable persister;
		private final SessionImplementor session;

		private TemporaryTableDropWork(Queryable persister, SessionImplementor session) {
			this.persister = persister;
			this.session = session;
		}

		@Override
		public void execute(Connection connection) {
			final String command = session.getFactory().getDialect().getDropTemporaryTableString()
					+ ' ' + persister.getTemporaryIdTableName();
			try {
				Statement statement = connection.createStatement();
				try {
					statement = connection.createStatement();
					statement.executeUpdate( command );
				}
				finally {
					try {
						statement.close();
					}
<<<<<<< HEAD
					catch( Exception e ) {
                        LOG.unableToDropTemporaryIdTable(e.getMessage());
=======
					catch( Throwable ignore ) {
						// ignore
>>>>>>> 0b10334e
					}
				}
			}
			catch( Exception e ) {
				LOG.warn( "unable to drop temporary id table after use [" + e.getMessage() + "]" );
			}
		}
	}

	protected void dropTemporaryTableIfNecessary(final Queryable persister, final SessionImplementor session) {
		if ( getFactory().getDialect().dropTemporaryTableAfterUse() ) {
			TemporaryTableDropWork work = new TemporaryTableDropWork( persister, session );
			if ( shouldIsolateTemporaryTableDDL() ) {
				session.getTransactionCoordinator()
						.getTransaction()
						.createIsolationDelegate()
						.delegateWork( work, getFactory().getSettings().isDataDefinitionInTransactionSupported() );
			}
			else {
				final Connection connection = session.getTransactionCoordinator()
						.getJdbcCoordinator()
						.getLogicalConnection()
						.getShareableConnectionProxy();
				work.execute( connection );
				session.getTransactionCoordinator()
						.getJdbcCoordinator()
						.getLogicalConnection()
						.afterStatementExecution();
			}
		}
		else {
			// at the very least cleanup the data :)
			PreparedStatement ps = null;
			try {
				final String sql = "delete from " + persister.getTemporaryIdTableName();
				ps = session.getTransactionCoordinator().getJdbcCoordinator().getStatementPreparer().prepareStatement( sql, false );
				ps.executeUpdate();
			}
			catch( Throwable t ) {
                LOG.unableToCleanupTemporaryIdTable(t);
			}
			finally {
				if ( ps != null ) {
					try {
						ps.close();
					}
					catch( Throwable ignore ) {
						// ignore
					}
				}
			}
		}
	}

	protected void coordinateSharedCacheCleanup(SessionImplementor session) {
		BulkOperationCleanupAction action = new BulkOperationCleanupAction( session, getAffectedQueryables() );

		if ( session.isEventSource() ) {
			( ( EventSource ) session ).getActionQueue().addAction( action );
		}
		else {
			action.getAfterTransactionCompletionProcess().doAfterTransactionCompletion( true, session );
		}
	}

	@SuppressWarnings({ "UnnecessaryUnboxing" })
	protected boolean shouldIsolateTemporaryTableDDL() {
		Boolean dialectVote = getFactory().getDialect().performTemporaryTableDDLInIsolation();
        if (dialectVote != null) return dialectVote.booleanValue();
        return getFactory().getSettings().isDataDefinitionImplicitCommit();
	}
}<|MERGE_RESOLUTION|>--- conflicted
+++ resolved
@@ -22,31 +22,20 @@
  * Boston, MA  02110-1301  USA
  */
 package org.hibernate.hql.ast.exec;
-<<<<<<< HEAD
+
 import java.sql.Connection;
 import java.sql.PreparedStatement;
 import java.sql.SQLWarning;
 import java.sql.Statement;
 import java.util.Collections;
 import java.util.List;
-=======
-
-import antlr.RecognitionException;
-import antlr.collections.AST;
-
->>>>>>> 0b10334e
 import org.hibernate.HibernateException;
 import org.hibernate.HibernateLogger;
 import org.hibernate.action.BulkOperationCleanupAction;
 import org.hibernate.engine.SessionFactoryImplementor;
 import org.hibernate.engine.SessionImplementor;
-<<<<<<< HEAD
-import org.hibernate.engine.transaction.IsolatedWork;
-import org.hibernate.engine.transaction.Isolater;
-=======
 import org.hibernate.engine.jdbc.spi.JdbcServices;
 import org.hibernate.engine.jdbc.spi.SqlExceptionHelper;
->>>>>>> 0b10334e
 import org.hibernate.event.EventSource;
 import org.hibernate.hql.ast.HqlSqlWalker;
 import org.hibernate.hql.ast.SqlGenerator;
@@ -56,23 +45,9 @@
 import org.hibernate.sql.InsertSelect;
 import org.hibernate.sql.Select;
 import org.hibernate.sql.SelectFragment;
-<<<<<<< HEAD
-import org.hibernate.util.JDBCExceptionReporter;
-import org.hibernate.util.StringHelper;
 import org.jboss.logging.Logger;
 import antlr.RecognitionException;
 import antlr.collections.AST;
-=======
-import org.slf4j.Logger;
-import org.slf4j.LoggerFactory;
-
-import java.sql.Connection;
-import java.sql.PreparedStatement;
-import java.sql.SQLWarning;
-import java.sql.Statement;
-import java.util.Collections;
-import java.util.List;
->>>>>>> 0b10334e
 
 /**
  * Implementation of AbstractStatementExecutor.
@@ -189,17 +164,6 @@
 						// ignore
 					}
 				}
-<<<<<<< HEAD
-				catch( Exception e ) {
-                    LOG.debugf("Unable to create temporary id table [%s]", e.getMessage());
-				}
-			}
-		};
-		if ( shouldIsolateTemporaryTableDDL() ) {
-			if ( getFactory().getSettings().isDataDefinitionInTransactionSupported() ) {
-				Isolater.doIsolatedWork( work, session );
-=======
->>>>>>> 0b10334e
 			}
 			catch( Exception e ) {
 				LOG.debug( "unable to create temporary id table [" + e.getMessage() + "]" );
@@ -268,13 +232,8 @@
 					try {
 						statement.close();
 					}
-<<<<<<< HEAD
-					catch( Exception e ) {
-                        LOG.unableToDropTemporaryIdTable(e.getMessage());
-=======
 					catch( Throwable ignore ) {
 						// ignore
->>>>>>> 0b10334e
 					}
 				}
 			}
