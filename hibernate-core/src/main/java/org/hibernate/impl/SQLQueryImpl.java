--- conflicted
+++ resolved
@@ -47,13 +47,10 @@
 import org.hibernate.engine.query.ParameterMetadata;
 import org.hibernate.engine.query.sql.NativeSQLQueryJoinReturn;
 import org.hibernate.engine.query.sql.NativeSQLQueryReturn;
-<<<<<<< HEAD
 import org.hibernate.engine.query.sql.NativeSQLQueryRootReturn;
 import org.hibernate.engine.query.sql.NativeSQLQueryScalarReturn;
 import org.hibernate.engine.query.sql.NativeSQLQuerySpecification;
-=======
 import org.hibernate.internal.util.StringHelper;
->>>>>>> 0b10334e
 import org.hibernate.type.Type;
 
 /**
@@ -196,14 +193,16 @@
 		throw new UnsupportedOperationException("SQL queries do not currently support iteration");
 	}
 
-	public QueryParameters getQueryParameters(Map namedParams) {
+	@Override
+    public QueryParameters getQueryParameters(Map namedParams) {
 		QueryParameters qp = super.getQueryParameters(namedParams);
 		qp.setCallable(callable);
 		qp.setAutoDiscoverScalarTypes( autoDiscoverTypes );
 		return qp;
 	}
 
-	protected void verifyParameters() {
+	@Override
+    protected void verifyParameters() {
 		// verifyParameters is called at the start of all execution type methods, so we use that here to perform
 		// some preparation work.
 		prepare();
@@ -242,11 +241,13 @@
 		}
 	}
 
-	public String[] getReturnAliases() throws HibernateException {
+	@Override
+    public String[] getReturnAliases() throws HibernateException {
 		throw new UnsupportedOperationException("SQL queries do not currently support returning aliases");
 	}
 
-	public Type[] getReturnTypes() throws HibernateException {
+	@Override
+    public Type[] getReturnTypes() throws HibernateException {
 		throw new UnsupportedOperationException("not yet implemented for SQL queries");
 	}
 
@@ -258,7 +259,8 @@
 		throw new UnsupportedOperationException("cannot set lock options for a native SQL query");
 	}
 
-	public LockOptions getLockOptions() {
+	@Override
+    public LockOptions getLockOptions() {
 		//we never need to apply locks to the SQL
 		return null;
 	}
