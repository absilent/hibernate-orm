--- conflicted
+++ resolved
@@ -1575,7 +1575,6 @@
 	@Message(value = "NaturalId queries executed to database: %s", id = 442)
 	void naturalIdQueriesExecuted(long naturalIdQueriesExecutionCount);
 
-<<<<<<< HEAD
 	@Message(value = "Unable to find mapping information for %s. Are you sure all annotated classes and configuration files are added?", id = 443)
 	String missingEntitySource(String entityName);
 
@@ -1587,6 +1586,15 @@
 
 	@Message(value = "@CollectionTable and @JoinTable specified on the same attribute. Check %s#%s", id = 446)
 	String collectionTableAndJoinTableUsedTogether(String entityName, String propertyName);
+
+	@LogMessage(level = WARN)
+	@Message(
+			value = "Dialect [%s] limits the number of elements in an IN predicate to %s entries.  " +
+					"However, the given parameter list [%s] contained %s entries, which will likely cause failures " +
+					"to execute the query in the database",
+			id = 447
+	)
+	void tooManyInExpressions(String dialectName, int limit, String paramName, int size);
 
 
 	// moved from hibernate-entitymanager ~~~~~~~~~~~~~~~~~~~~~~~~~~~~~~~~~~~~~~~~~~~~~~~~~~~~~~~~~~~~~~~~~~~~~~~~~~~~~~
@@ -1602,14 +1610,4 @@
 	@Message( value = "Unable to locate static metamodel field : %s#%s", id = 15011 )
 	void unableToLocateStaticMetamodelField( String metamodelClassName,
 											 String attributeName );
-=======
-	@LogMessage(level = WARN)
-	@Message(
-			value = "Dialect [%s] limits the number of elements in an IN predicate to %s entries.  " +
-					"However, the given parameter list [%s] contained %s entries, which will likely cause failures " +
-					"to execute the query in the database",
-			id = 443
-	)
-	void tooManyInExpressions(String dialectName, int limit, String paramName, int size);
->>>>>>> 7b486fc4
 }