--- conflicted
+++ resolved
@@ -1,209 +1,193 @@
-/*
- * Hibernate, Relational Persistence for Idiomatic Java
- *
- * Copyright (c) 2008, Red Hat Middleware LLC or third-party contributors as
- * indicated by the @author tags or express copyright attribution
- * statements applied by the authors.  All third-party contributions are
- * distributed under license by Red Hat Middleware LLC.
- *
- * This copyrighted material is made available to anyone wishing to use, modify,
- * copy, or redistribute it subject to the terms and conditions of the GNU
- * Lesser General Public License, as published by the Free Software Foundation.
- *
- * This program is distributed in the hope that it will be useful,
- * but WITHOUT ANY WARRANTY; without even the implied warranty of MERCHANTABILITY
- * or FITNESS FOR A PARTICULAR PURPOSE.  See the GNU Lesser General Public License
- * for more details.
- *
- * You should have received a copy of the GNU Lesser General Public License
- * along with this distribution; if not, write to:
- * Free Software Foundation, Inc.
- * 51 Franklin Street, Fifth Floor
- * Boston, MA  02110-1301  USA
- *
- */
-<<<<<<< HEAD
-package org.hibernate.jdbc;
-=======
-package org.hibernate.jdbc;
-
-import org.slf4j.Logger;
-import org.slf4j.LoggerFactory;
-import org.hibernate.StaleStateException;
-import org.hibernate.HibernateException;
-import org.hibernate.engine.ExecuteUpdateResultCheckStyle;
-import org.hibernate.engine.jdbc.spi.SqlExceptionHelper;
-import org.hibernate.exception.GenericJDBCException;
-
->>>>>>> 0b10334e
-import java.sql.CallableStatement;
-import java.sql.PreparedStatement;
-import java.sql.SQLException;
-import java.sql.Types;
-import org.hibernate.HibernateException;
-import org.hibernate.HibernateLogger;
-import org.hibernate.StaleStateException;
-import org.hibernate.engine.ExecuteUpdateResultCheckStyle;
-import org.hibernate.exception.GenericJDBCException;
-import org.hibernate.util.JDBCExceptionReporter;
-import org.jboss.logging.Logger;
-
-/**
- * Holds various often used {@link Expectation} definitions.
- *
- * @author Steve Ebersole
- */
-public class Expectations {
-<<<<<<< HEAD
-
-    private static final HibernateLogger LOG = Logger.getMessageLogger(HibernateLogger.class, Expectations.class.getName());
-=======
-	private static final Logger log = LoggerFactory.getLogger( Expectations.class );
-	private static SqlExceptionHelper sqlExceptionHelper = new SqlExceptionHelper();
->>>>>>> 0b10334e
-
-	public static final int USUAL_EXPECTED_COUNT = 1;
-	public static final int USUAL_PARAM_POSITION = 1;
-
-
-	// Base Expectation impls ~~~~~~~~~~~~~~~~~~~~~~~~~~~~~~~~~~~~~~~~~~~~~~~~~
-
-	public static class BasicExpectation implements Expectation {
-		private final int expectedRowCount;
-
-		protected BasicExpectation(int expectedRowCount) {
-			this.expectedRowCount = expectedRowCount;
-			if ( expectedRowCount < 0 ) {
-				throw new IllegalArgumentException( "Expected row count must be greater than zero" );
-			}
-		}
-
-		public final void verifyOutcome(int rowCount, PreparedStatement statement, int batchPosition) {
-			rowCount = determineRowCount( rowCount, statement );
-			if ( batchPosition < 0 ) {
-				checkNonBatched( rowCount );
-			}
-			else {
-				checkBatched( rowCount, batchPosition );
-			}
-		}
-
-		private void checkBatched(int rowCount, int batchPosition) {
-            if (rowCount == -2) LOG.debugf("Success of batch update unknown: %s", batchPosition);
-            else if (rowCount == -3) throw new BatchFailedException("Batch update failed: " + batchPosition);
-			else {
-                if (expectedRowCount > rowCount) throw new StaleStateException(
-                                                                               "Batch update returned unexpected row count from update ["
-                                                                               + batchPosition + "]; actual row count: " + rowCount
-                                                                               + "; expected: " + expectedRowCount);
-				if ( expectedRowCount < rowCount ) {
-					String msg = "Batch update returned unexpected row count from update [" +
-					             batchPosition + "]; actual row count: " + rowCount +
-					             "; expected: " + expectedRowCount;
-					throw new BatchedTooManyRowsAffectedException( msg, expectedRowCount, rowCount, batchPosition );
-				}
-			}
-		}
-
-		private void checkNonBatched(int rowCount) {
-			if ( expectedRowCount > rowCount ) {
-				throw new StaleStateException(
-						"Unexpected row count: " + rowCount + "; expected: " + expectedRowCount
-				);
-			}
-			if ( expectedRowCount < rowCount ) {
-				String msg = "Unexpected row count: " + rowCount + "; expected: " + expectedRowCount;
-				throw new TooManyRowsAffectedException( msg, expectedRowCount, rowCount );
-			}
-		}
-
-		public int prepare(PreparedStatement statement) throws SQLException, HibernateException {
-			return 0;
-		}
-
-		public boolean canBeBatched() {
-			return true;
-		}
-
-		protected int determineRowCount(int reportedRowCount, PreparedStatement statement) {
-			return reportedRowCount;
-		}
-	}
-
-	public static class BasicParamExpectation extends BasicExpectation {
-		private final int parameterPosition;
-		protected BasicParamExpectation(int expectedRowCount, int parameterPosition) {
-			super( expectedRowCount );
-			this.parameterPosition = parameterPosition;
-		}
-
-		@Override
-        public int prepare(PreparedStatement statement) throws SQLException, HibernateException {
-			toCallableStatement( statement ).registerOutParameter( parameterPosition, Types.NUMERIC );
-			return 1;
-		}
-
-		@Override
-        public boolean canBeBatched() {
-			return false;
-		}
-
-		@Override
-        protected int determineRowCount(int reportedRowCount, PreparedStatement statement) {
-			try {
-				return toCallableStatement( statement ).getInt( parameterPosition );
-			}
-			catch( SQLException sqle ) {
-				sqlExceptionHelper.logExceptions( sqle, "could not extract row counts from CallableStatement" );
-				throw new GenericJDBCException( "could not extract row counts from CallableStatement", sqle );
-			}
-		}
-
-		private CallableStatement toCallableStatement(PreparedStatement statement) {
-			if ( ! CallableStatement.class.isInstance( statement ) ) {
-				throw new HibernateException( "BasicParamExpectation operates exclusively on CallableStatements : " + statement.getClass() );
-			}
-			return ( CallableStatement ) statement;
-		}
-	}
-
-
-	// Various Expectation instances ~~~~~~~~~~~~~~~~~~~~~~~~~~~~~~~~~~~~~~~~~~
-
-	public static final Expectation NONE = new Expectation() {
-		public void verifyOutcome(int rowCount, PreparedStatement statement, int batchPosition) {
-			// explicitly doAfterTransactionCompletion no checking...
-		}
-
-		public int prepare(PreparedStatement statement) {
-			return 0;
-		}
-
-		public boolean canBeBatched() {
-			return true;
-		}
-	};
-
-	public static final Expectation BASIC = new BasicExpectation( USUAL_EXPECTED_COUNT );
-
-	public static final Expectation PARAM = new BasicParamExpectation( USUAL_EXPECTED_COUNT, USUAL_PARAM_POSITION );
-
-
-	public static Expectation appropriateExpectation(ExecuteUpdateResultCheckStyle style) {
-		if ( style == ExecuteUpdateResultCheckStyle.NONE ) {
-			return NONE;
-		}
-		else if ( style == ExecuteUpdateResultCheckStyle.COUNT ) {
-			return BASIC;
-		}
-		else if ( style == ExecuteUpdateResultCheckStyle.PARAM ) {
-			return PARAM;
-		}
-		else {
-			throw new HibernateException( "unknown check style : " + style );
-		}
-	}
-
-	private Expectations() {
-	}
-}
+/*
+ * Hibernate, Relational Persistence for Idiomatic Java
+ *
+ * Copyright (c) 2008, Red Hat Middleware LLC or third-party contributors as
+ * indicated by the @author tags or express copyright attribution
+ * statements applied by the authors.  All third-party contributions are
+ * distributed under license by Red Hat Middleware LLC.
+ *
+ * This copyrighted material is made available to anyone wishing to use, modify,
+ * copy, or redistribute it subject to the terms and conditions of the GNU
+ * Lesser General Public License, as published by the Free Software Foundation.
+ *
+ * This program is distributed in the hope that it will be useful,
+ * but WITHOUT ANY WARRANTY; without even the implied warranty of MERCHANTABILITY
+ * or FITNESS FOR A PARTICULAR PURPOSE.  See the GNU Lesser General Public License
+ * for more details.
+ *
+ * You should have received a copy of the GNU Lesser General Public License
+ * along with this distribution; if not, write to:
+ * Free Software Foundation, Inc.
+ * 51 Franklin Street, Fifth Floor
+ * Boston, MA  02110-1301  USA
+ *
+ */
+package org.hibernate.jdbc;
+
+import java.sql.CallableStatement;
+import java.sql.PreparedStatement;
+import java.sql.SQLException;
+import java.sql.Types;
+import org.hibernate.HibernateException;
+import org.hibernate.HibernateLogger;
+import org.hibernate.StaleStateException;
+import org.hibernate.engine.ExecuteUpdateResultCheckStyle;
+import org.hibernate.engine.jdbc.spi.SqlExceptionHelper;
+import org.hibernate.exception.GenericJDBCException;
+import org.jboss.logging.Logger;
+
+/**
+ * Holds various often used {@link Expectation} definitions.
+ *
+ * @author Steve Ebersole
+ */
+public class Expectations {
+
+    private static final HibernateLogger LOG = Logger.getMessageLogger(HibernateLogger.class, Expectations.class.getName());
+	private static SqlExceptionHelper sqlExceptionHelper = new SqlExceptionHelper();
+
+	public static final int USUAL_EXPECTED_COUNT = 1;
+	public static final int USUAL_PARAM_POSITION = 1;
+
+
+	// Base Expectation impls ~~~~~~~~~~~~~~~~~~~~~~~~~~~~~~~~~~~~~~~~~~~~~~~~~
+
+	public static class BasicExpectation implements Expectation {
+		private final int expectedRowCount;
+
+		protected BasicExpectation(int expectedRowCount) {
+			this.expectedRowCount = expectedRowCount;
+			if ( expectedRowCount < 0 ) {
+				throw new IllegalArgumentException( "Expected row count must be greater than zero" );
+			}
+		}
+
+		public final void verifyOutcome(int rowCount, PreparedStatement statement, int batchPosition) {
+			rowCount = determineRowCount( rowCount, statement );
+			if ( batchPosition < 0 ) {
+				checkNonBatched( rowCount );
+			}
+			else {
+				checkBatched( rowCount, batchPosition );
+			}
+		}
+
+		private void checkBatched(int rowCount, int batchPosition) {
+            if (rowCount == -2) LOG.debugf("Success of batch update unknown: %s", batchPosition);
+            else if (rowCount == -3) throw new BatchFailedException("Batch update failed: " + batchPosition);
+			else {
+                if (expectedRowCount > rowCount) throw new StaleStateException(
+                                                                               "Batch update returned unexpected row count from update ["
+                                                                               + batchPosition + "]; actual row count: " + rowCount
+                                                                               + "; expected: " + expectedRowCount);
+				if ( expectedRowCount < rowCount ) {
+					String msg = "Batch update returned unexpected row count from update [" +
+					             batchPosition + "]; actual row count: " + rowCount +
+					             "; expected: " + expectedRowCount;
+					throw new BatchedTooManyRowsAffectedException( msg, expectedRowCount, rowCount, batchPosition );
+				}
+			}
+		}
+
+		private void checkNonBatched(int rowCount) {
+			if ( expectedRowCount > rowCount ) {
+				throw new StaleStateException(
+						"Unexpected row count: " + rowCount + "; expected: " + expectedRowCount
+				);
+			}
+			if ( expectedRowCount < rowCount ) {
+				String msg = "Unexpected row count: " + rowCount + "; expected: " + expectedRowCount;
+				throw new TooManyRowsAffectedException( msg, expectedRowCount, rowCount );
+			}
+		}
+
+		public int prepare(PreparedStatement statement) throws SQLException, HibernateException {
+			return 0;
+		}
+
+		public boolean canBeBatched() {
+			return true;
+		}
+
+		protected int determineRowCount(int reportedRowCount, PreparedStatement statement) {
+			return reportedRowCount;
+		}
+	}
+
+	public static class BasicParamExpectation extends BasicExpectation {
+		private final int parameterPosition;
+		protected BasicParamExpectation(int expectedRowCount, int parameterPosition) {
+			super( expectedRowCount );
+			this.parameterPosition = parameterPosition;
+		}
+
+		@Override
+        public int prepare(PreparedStatement statement) throws SQLException, HibernateException {
+			toCallableStatement( statement ).registerOutParameter( parameterPosition, Types.NUMERIC );
+			return 1;
+		}
+
+		@Override
+        public boolean canBeBatched() {
+			return false;
+		}
+
+		@Override
+        protected int determineRowCount(int reportedRowCount, PreparedStatement statement) {
+			try {
+				return toCallableStatement( statement ).getInt( parameterPosition );
+			}
+			catch( SQLException sqle ) {
+				sqlExceptionHelper.logExceptions( sqle, "could not extract row counts from CallableStatement" );
+				throw new GenericJDBCException( "could not extract row counts from CallableStatement", sqle );
+			}
+		}
+
+		private CallableStatement toCallableStatement(PreparedStatement statement) {
+			if ( ! CallableStatement.class.isInstance( statement ) ) {
+				throw new HibernateException( "BasicParamExpectation operates exclusively on CallableStatements : " + statement.getClass() );
+			}
+			return ( CallableStatement ) statement;
+		}
+	}
+
+
+	// Various Expectation instances ~~~~~~~~~~~~~~~~~~~~~~~~~~~~~~~~~~~~~~~~~~
+
+	public static final Expectation NONE = new Expectation() {
+		public void verifyOutcome(int rowCount, PreparedStatement statement, int batchPosition) {
+			// explicitly doAfterTransactionCompletion no checking...
+		}
+
+		public int prepare(PreparedStatement statement) {
+			return 0;
+		}
+
+		public boolean canBeBatched() {
+			return true;
+		}
+	};
+
+	public static final Expectation BASIC = new BasicExpectation( USUAL_EXPECTED_COUNT );
+
+	public static final Expectation PARAM = new BasicParamExpectation( USUAL_EXPECTED_COUNT, USUAL_PARAM_POSITION );
+
+
+	public static Expectation appropriateExpectation(ExecuteUpdateResultCheckStyle style) {
+		if ( style == ExecuteUpdateResultCheckStyle.NONE ) {
+			return NONE;
+		}
+		else if ( style == ExecuteUpdateResultCheckStyle.COUNT ) {
+			return BASIC;
+		}
+		else if ( style == ExecuteUpdateResultCheckStyle.PARAM ) {
+			return PARAM;
+		}
+		else {
+			throw new HibernateException( "unknown check style : " + style );
+		}
+	}
+
+	private Expectations() {
+	}
+}