/*
 * Hibernate, Relational Persistence for Idiomatic Java
 *
 * Copyright (c) 2008-2012, Red Hat Inc. or third-party contributors as
 * indicated by the @author tags or express copyright attribution
 * statements applied by the authors.  All third-party contributions are
 * distributed under license by Red Hat Inc.
 *
 * This copyrighted material is made available to anyone wishing to use, modify,
 * copy, or redistribute it subject to the terms and conditions of the GNU
 * Lesser General Public License, as published by the Free Software Foundation.
 *
 * This program is distributed in the hope that it will be useful,
 * but WITHOUT ANY WARRANTY; without even the implied warranty of MERCHANTABILITY
 * or FITNESS FOR A PARTICULAR PURPOSE.  See the GNU Lesser General Public License
 * for more details.
 *
 * You should have received a copy of the GNU Lesser General Public License
 * along with this distribution; if not, write to:
 * Free Software Foundation, Inc.
 * 51 Franklin Street, Fifth Floor
 * Boston, MA  02110-1301  USA
 */
package org.hibernate.tuple;

import java.lang.reflect.Constructor;

import org.hibernate.EntityMode;
import org.hibernate.FetchMode;
import org.hibernate.PropertyNotFoundException;
import org.hibernate.engine.internal.UnsavedValueFactory;
import org.hibernate.engine.spi.CascadeStyle;
import org.hibernate.engine.spi.CascadeStyles;
import org.hibernate.engine.spi.IdentifierValue;
import org.hibernate.engine.spi.VersionValue;
import org.hibernate.id.IdentifierGenerator;
import org.hibernate.internal.util.ReflectHelper;
import org.hibernate.mapping.KeyValue;
import org.hibernate.mapping.PersistentClass;
import org.hibernate.mapping.Property;
import org.hibernate.mapping.PropertyGeneration;
import org.hibernate.metamodel.spi.binding.AbstractPluralAttributeBinding;
import org.hibernate.metamodel.spi.binding.AttributeBinding;
import org.hibernate.metamodel.spi.binding.BasicAttributeBinding;
import org.hibernate.metamodel.spi.binding.EntityBinding;
import org.hibernate.metamodel.spi.binding.PluralAttributeAssociationElementBinding;
import org.hibernate.metamodel.spi.binding.RelationalValueBinding;
import org.hibernate.metamodel.spi.binding.SingularAssociationAttributeBinding;
import org.hibernate.metamodel.spi.binding.SingularAttributeBinding;
import org.hibernate.property.Getter;
import org.hibernate.property.PropertyAccessor;
import org.hibernate.property.PropertyAccessorFactory;
import org.hibernate.property.Setter;
import org.hibernate.type.AssociationType;
import org.hibernate.type.Type;
import org.hibernate.type.VersionType;

/**
 * Responsible for generation of runtime metamodel {@link Property} representations.
 * Makes distinction between identifier, version, and other (standard) properties.
 *
 * @author Steve Ebersole
 */
public class PropertyFactory {

	/**
	 * Generates an IdentifierProperty representation of the for a given entity mapping.
	 *
	 * @param mappedEntity The mapping definition of the entity.
	 * @param generator The identifier value generator to use for this identifier.
	 * @return The appropriate IdentifierProperty definition.
	 */
	public static IdentifierProperty buildIdentifierProperty(PersistentClass mappedEntity, IdentifierGenerator generator) {

		String mappedUnsavedValue = mappedEntity.getIdentifier().getNullValue();
		Type type = mappedEntity.getIdentifier().getType();
		Property property = mappedEntity.getIdentifierProperty();
		
		IdentifierValue unsavedValue = UnsavedValueFactory.getUnsavedIdentifierValue(
				mappedUnsavedValue,
				getGetter( property ),
				type,
				getConstructor(mappedEntity)
			);

		if ( property == null ) {
			// this is a virtual id property...
			return new IdentifierProperty(
			        type,
					mappedEntity.hasEmbeddedIdentifier(),
					mappedEntity.hasIdentifierMapper(),
					unsavedValue,
					generator
				);
		}
		else {
			return new IdentifierProperty(
					property.getName(),
					property.getNodeName(),
					type,
					mappedEntity.hasEmbeddedIdentifier(),
					unsavedValue,
					generator
				);
		}
	}

	/**
	 * Generates an IdentifierProperty representation of the for a given entity mapping.
	 *
	 * @param mappedEntity The mapping definition of the entity.
	 * @param generator The identifier value generator to use for this identifier.
	 * @return The appropriate IdentifierProperty definition.
	 */
	public static IdentifierProperty buildIdentifierProperty(EntityBinding mappedEntity, IdentifierGenerator generator) {

		final SingularAttributeBinding property = mappedEntity.getHierarchyDetails().getEntityIdentifier().getAttributeBinding();

		// TODO: the following will cause an NPE with "virtual" IDs; how should they be set?
		// (steve) virtual attributes will still be attributes, they will simply be marked as virtual.
		//		see org.hibernate.metamodel.domain.AbstractAttributeContainer.locateOrCreateVirtualAttribute()

		final String mappedUnsavedValue = mappedEntity.getHierarchyDetails().getEntityIdentifier().getUnsavedValue();
		final Type type = property.getHibernateTypeDescriptor().getResolvedTypeMapping();

		IdentifierValue unsavedValue = UnsavedValueFactory.getUnsavedIdentifierValue(
				mappedUnsavedValue,
				getGetterOrNull( property ),
				type,
				getConstructor( mappedEntity )
			);

		if ( property == null ) {
			// this is a virtual id property...
			return new IdentifierProperty(
			        type,
					mappedEntity.getHierarchyDetails().getEntityIdentifier().isEmbedded(),
					mappedEntity.getHierarchyDetails().getEntityIdentifier().isIdentifierMapper(),
					unsavedValue,
					generator
				);
		}
		else {
			return new IdentifierProperty(
					property.getAttribute().getName(),
					null,
					type,
					mappedEntity.getHierarchyDetails().getEntityIdentifier().isEmbedded(),
					unsavedValue,
					generator
				);
		}
	}

	/**
	 * Generates a VersionProperty representation for an entity mapping given its
	 * version mapping Property.
	 *
	 * @param property The version mapping Property.
	 * @param lazyAvailable Is property lazy loading currently available.
	 * @return The appropriate VersionProperty definition.
	 */
	public static VersionProperty buildVersionProperty(Property property, boolean lazyAvailable) {
		String mappedUnsavedValue = ( (KeyValue) property.getValue() ).getNullValue();
		
		VersionValue unsavedValue = UnsavedValueFactory.getUnsavedVersionValue(
				mappedUnsavedValue,
				getGetter( property ),
				(VersionType) property.getType(),
				getConstructor( property.getPersistentClass() )
			);

		boolean lazy = lazyAvailable && property.isLazy();

		return new VersionProperty(
		        property.getName(),
		        property.getNodeName(),
		        property.getValue().getType(),
		        lazy,
				property.isInsertable(),
				property.isUpdateable(),
		        property.getGeneration() == PropertyGeneration.INSERT || property.getGeneration() == PropertyGeneration.ALWAYS,
				property.getGeneration() == PropertyGeneration.ALWAYS,
				property.isOptional(),
				property.isUpdateable() && !lazy,
				property.isOptimisticLocked(),
		        property.getCascadeStyle(),
		        unsavedValue
			);
	}

	/**
	 * Generates a VersionProperty representation for an entity mapping given its
	 * version mapping Property.
	 *
	 * @param property The version mapping Property.
	 * @param lazyAvailable Is property lazy loading currently available.
	 * @return The appropriate VersionProperty definition.
	 */
	public static VersionProperty buildVersionProperty(
			EntityBinding entityBinding,
			BasicAttributeBinding property,
			boolean lazyAvailable) {
		final String mappedUnsavedValue = entityBinding.getHierarchyDetails().getEntityVersion().getUnsavedValue();
		final VersionValue unsavedValue = UnsavedValueFactory.getUnsavedVersionValue(
				mappedUnsavedValue,
				getGetterOrNull( property ),
				(VersionType) property.getHibernateTypeDescriptor().getResolvedTypeMapping(),
				getConstructor( (EntityBinding) property.getContainer() )
		);

		boolean lazy = lazyAvailable && property.isLazy();

		final CascadeStyle cascadeStyle = property.isAssociation()
<<<<<<< HEAD
				? ( (SingularAssociationAttributeBinding) property ).getCascadeStyle()
				: CascadeStyle.NONE;
=======
				? ( (AssociationAttributeBinding) property ).getCascadeStyle()
				: CascadeStyles.NONE;
>>>>>>> fd8a45b2

		return new VersionProperty(
		        property.getAttribute().getName(),
		        null,
		        property.getHibernateTypeDescriptor().getResolvedTypeMapping(),
		        lazy,
				true, // insertable
				true, // updatable
		        property.getGeneration() == PropertyGeneration.INSERT
						|| property.getGeneration() == PropertyGeneration.ALWAYS,
				property.getGeneration() == PropertyGeneration.ALWAYS,
				property.isNullable(),
				!lazy,
				property.isIncludedInOptimisticLocking(),
				cascadeStyle,
		        unsavedValue
			);
	}

	/**
	 * Generate a "standard" (i.e., non-identifier and non-version) based on the given
	 * mapped property.
	 *
	 * @param property The mapped property.
	 * @param lazyAvailable Is property lazy loading currently available.
	 * @return The appropriate StandardProperty definition.
	 */
	public static StandardProperty buildStandardProperty(Property property, boolean lazyAvailable) {
		
		final Type type = property.getValue().getType();
		
		// we need to dirty check collections, since they can cause an owner
		// version number increment
		
		// we need to dirty check many-to-ones with not-found="ignore" in order 
		// to update the cache (not the database), since in this case a null
		// entity reference can lose information
		
		boolean alwaysDirtyCheck = type.isAssociationType() && 
				( (AssociationType) type ).isAlwaysDirtyChecked(); 

		return new StandardProperty(
				property.getName(),
				property.getNodeName(),
				type,
				lazyAvailable && property.isLazy(),
				property.isInsertable(),
				property.isUpdateable(),
		        property.getGeneration() == PropertyGeneration.INSERT || property.getGeneration() == PropertyGeneration.ALWAYS,
				property.getGeneration() == PropertyGeneration.ALWAYS,
				property.isOptional(),
				alwaysDirtyCheck || property.isUpdateable(),
				property.isOptimisticLocked(),
				property.getCascadeStyle(),
		        property.getValue().getFetchMode()
			);
	}

	/**
	 * Generate a "standard" (i.e., non-identifier and non-version) based on the given
	 * mapped property.
	 *
	 * @param property The mapped property.
	 * @param lazyAvailable Is property lazy loading currently available.
	 * @return The appropriate StandardProperty definition.
	 */
	public static StandardProperty buildStandardProperty(AttributeBinding property, boolean lazyAvailable) {

		final Type type = property.getHibernateTypeDescriptor().getResolvedTypeMapping();

		// we need to dirty check collections, since they can cause an owner
		// version number increment

		// we need to dirty check many-to-ones with not-found="ignore" in order
		// to update the cache (not the database), since in this case a null
		// entity reference can lose information

		final boolean alwaysDirtyCheck = type.isAssociationType() && ( (AssociationType) type ).isAlwaysDirtyChecked();

		if ( property.getAttribute().isSingular() ) {
			final SingularAttributeBinding singularAttributeBinding = ( SingularAttributeBinding ) property;
			final CascadeStyle cascadeStyle = singularAttributeBinding.isAssociation()
<<<<<<< HEAD
					? ( (SingularAssociationAttributeBinding) singularAttributeBinding ).getCascadeStyle()
					: CascadeStyle.NONE;
=======
					? ( (AssociationAttributeBinding) singularAttributeBinding ).getCascadeStyle()
					: CascadeStyles.NONE;
>>>>>>> fd8a45b2
			final FetchMode fetchMode = singularAttributeBinding.isAssociation()
					? ( (SingularAssociationAttributeBinding) singularAttributeBinding ).getFetchMode()
					: FetchMode.DEFAULT;

			PropertyGeneration propertyGeneration = BasicAttributeBinding.class.isInstance( property )
					? ( (BasicAttributeBinding) property ).getGeneration()
					: PropertyGeneration.NEVER;
			return new StandardProperty(
					singularAttributeBinding.getAttribute().getName(),
					null,
					type,
					lazyAvailable && singularAttributeBinding.isLazy(),
					areAnyValuesIncludedInInsert( singularAttributeBinding ), // insertable
					areAnyValuesIncludedInUpdate( singularAttributeBinding ), // updatable
					propertyGeneration == PropertyGeneration.INSERT
							|| propertyGeneration == PropertyGeneration.ALWAYS,
					propertyGeneration == PropertyGeneration.ALWAYS,
					singularAttributeBinding.isNullable(),
					alwaysDirtyCheck || areAnyValuesIncludedInUpdate( singularAttributeBinding ),
					singularAttributeBinding.isIncludedInOptimisticLocking(),
					cascadeStyle,
					fetchMode
			);
		}
		else {
			final AbstractPluralAttributeBinding pluralAttributeBinding = (AbstractPluralAttributeBinding) property;
			final CascadeStyle cascadeStyle = pluralAttributeBinding.isAssociation()
<<<<<<< HEAD
					? ( (PluralAttributeAssociationElementBinding) pluralAttributeBinding.getPluralAttributeElementBinding() ).getCascadeStyle()
					: CascadeStyle.NONE;
=======
					? pluralAttributeBinding.getCascadeStyle()
					: CascadeStyles.NONE;
>>>>>>> fd8a45b2
			final FetchMode fetchMode = pluralAttributeBinding.isAssociation()
					? pluralAttributeBinding.getFetchMode()
					: FetchMode.DEFAULT;

			return new StandardProperty(
					pluralAttributeBinding.getAttribute().getName(),
					null,
					type,
					lazyAvailable && pluralAttributeBinding.isLazy(),
					// TODO: fix this when HHH-6356 is fixed; for now assume AbstractPluralAttributeBinding is updatable and insertable
					true, // pluralAttributeBinding.isInsertable(),
					true, //pluralAttributeBinding.isUpdatable(),
					false,
					false,
					true, // plural attributes are nullable
					// TODO: fix this when HHH-6356 is fixed; for now assume AbstractPluralAttributeBinding is updatable and insertable
					//alwaysDirtyCheck || pluralAttributeBinding.isUpdatable(),
					true,
					pluralAttributeBinding.isIncludedInOptimisticLocking(),
					cascadeStyle,
					fetchMode
				);
		}
	}

	private static boolean areAnyValuesIncludedInInsert(SingularAttributeBinding attributeBinding) {
		for ( RelationalValueBinding valueBinding : attributeBinding.getRelationalValueBindings() ) {
			if ( valueBinding.isIncludeInInsert() ) {
				return true;
			}
		}
		return false;
	}

	private static boolean areAnyValuesIncludedInUpdate(SingularAttributeBinding attributeBinding) {
		for ( RelationalValueBinding valueBinding : attributeBinding.getRelationalValueBindings() ) {
			if ( valueBinding.isIncludeInUpdate() ) {
				return true;
			}
		}
		return false;
	}

	private static Constructor getConstructor(PersistentClass persistentClass) {
		if ( persistentClass == null || !persistentClass.hasPojoRepresentation() ) {
			return null;
		}

		try {
			return ReflectHelper.getDefaultConstructor( persistentClass.getMappedClass() );
		}
		catch( Throwable t ) {
			return null;
		}
	}

	private static Constructor getConstructor(EntityBinding entityBinding) {
		if ( entityBinding == null || entityBinding.getEntity() == null ) {
			return null;
		}

		try {
			return ReflectHelper.getDefaultConstructor( entityBinding.getEntity().getClassReference() );
		}
		catch( Throwable t ) {
			return null;
		}
	}

	private static Getter getGetter(Property mappingProperty) {
		if ( mappingProperty == null || !mappingProperty.getPersistentClass().hasPojoRepresentation() ) {
			return null;
		}

		PropertyAccessor pa = PropertyAccessorFactory.getPropertyAccessor( mappingProperty, EntityMode.POJO );
		return pa.getGetter( mappingProperty.getPersistentClass().getMappedClass(), mappingProperty.getName() );
	}

	public static Getter getGetter(AttributeBinding mappingProperty) {
		return getPropertyAccessor( mappingProperty ).getGetter(
				mappingProperty.getContainer().getClassReference(),
				mappingProperty.getAttribute().getName()
		);
	}

	private static Getter getGetterOrNull(AttributeBinding mappingProperty) {
		try {
			return getGetter( mappingProperty );
		}
		catch ( PropertyNotFoundException ex ) {
			// ignore exception
		}
		return null;
	}

	public static Setter getSetter(AttributeBinding mappingProperty) {
		return getPropertyAccessor( mappingProperty ).getSetter(
				mappingProperty.getContainer().getClassReference(),
				mappingProperty.getAttribute().getName()
		);
	}

	private static PropertyAccessor getPropertyAccessor(AttributeBinding mappingProperty) {
		// TODO: fix this to work w/ component entity mode also
		return PropertyAccessorFactory.getPropertyAccessor(
				mappingProperty,
				mappingProperty.getContainer().seekEntityBinding().getHierarchyDetails().getEntityMode()
		);
	}

}<|MERGE_RESOLUTION|>--- conflicted
+++ resolved
@@ -212,13 +212,8 @@
 		boolean lazy = lazyAvailable && property.isLazy();
 
 		final CascadeStyle cascadeStyle = property.isAssociation()
-<<<<<<< HEAD
 				? ( (SingularAssociationAttributeBinding) property ).getCascadeStyle()
-				: CascadeStyle.NONE;
-=======
-				? ( (AssociationAttributeBinding) property ).getCascadeStyle()
 				: CascadeStyles.NONE;
->>>>>>> fd8a45b2
 
 		return new VersionProperty(
 		        property.getAttribute().getName(),
@@ -301,13 +296,8 @@
 		if ( property.getAttribute().isSingular() ) {
 			final SingularAttributeBinding singularAttributeBinding = ( SingularAttributeBinding ) property;
 			final CascadeStyle cascadeStyle = singularAttributeBinding.isAssociation()
-<<<<<<< HEAD
 					? ( (SingularAssociationAttributeBinding) singularAttributeBinding ).getCascadeStyle()
-					: CascadeStyle.NONE;
-=======
-					? ( (AssociationAttributeBinding) singularAttributeBinding ).getCascadeStyle()
 					: CascadeStyles.NONE;
->>>>>>> fd8a45b2
 			final FetchMode fetchMode = singularAttributeBinding.isAssociation()
 					? ( (SingularAssociationAttributeBinding) singularAttributeBinding ).getFetchMode()
 					: FetchMode.DEFAULT;
@@ -335,13 +325,8 @@
 		else {
 			final AbstractPluralAttributeBinding pluralAttributeBinding = (AbstractPluralAttributeBinding) property;
 			final CascadeStyle cascadeStyle = pluralAttributeBinding.isAssociation()
-<<<<<<< HEAD
 					? ( (PluralAttributeAssociationElementBinding) pluralAttributeBinding.getPluralAttributeElementBinding() ).getCascadeStyle()
-					: CascadeStyle.NONE;
-=======
-					? pluralAttributeBinding.getCascadeStyle()
 					: CascadeStyles.NONE;
->>>>>>> fd8a45b2
 			final FetchMode fetchMode = pluralAttributeBinding.isAssociation()
 					? pluralAttributeBinding.getFetchMode()
 					: FetchMode.DEFAULT;
